--- conflicted
+++ resolved
@@ -134,14 +134,9 @@
 	private int pout;
 
 	// Initialized in readLoop
-<<<<<<< HEAD
-	protected Parser parser					= null;
-	protected Parser.ParseState ps			= null;
-=======
 	protected Parser parser					= new Parser(this);
 	protected Parser.ParseState ps			= null;
 
->>>>>>> e293f83c
 	protected MsgArg msgArgs				= null;
 	protected byte[] pingProtoBytes			= null;
 	protected int pingProtoBytesLen			= 0;
@@ -1366,12 +1361,7 @@
 
 		mu.lock();
 		try {
-<<<<<<< HEAD
-			if (this.ps == null)
-				parser = new Parser(this);
-=======
 			parser = this.parser;
->>>>>>> e293f83c
 			this.ps = parser.ps;
 		} finally {
 			mu.unlock();
