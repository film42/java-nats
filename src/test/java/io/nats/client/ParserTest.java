--- conflicted
+++ resolved
@@ -226,11 +226,7 @@
 					}
 					assertTrue("Should have thrown ParseException", exThrown);
 					// Reset to OP_START for next line
-<<<<<<< HEAD
-					c.ps.state = NatsOp.OP_START;
-=======
 					parser.ps.state = NatsOp.OP_START;
->>>>>>> e293f83c
 				}
 
 			} // ConnectionImpl
